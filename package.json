--- conflicted
+++ resolved
@@ -48,11 +48,7 @@
     "test": "mocha -r esm --bail",
     "test:unit": "mocha -r esm --grep \"Unit\" --bail",
     "test:integration": "mocha -r esm --grep \"Integration\" --bail",
-<<<<<<< HEAD
-    "test:integration-exhaustive": "INTEGRATION_TEST_COUNT=20000 mocha -r esm --grep \"Integration\"",
-=======
     "test:integration-exhaustive": "INTEGRATION_TEST_COUNT=2000 mocha -r esm --grep \"Integration\"",
->>>>>>> c5f034d1
     "clean": "rimraf ./cache && rimraf ./artifacts",
     "compile": "yarn clean && hardhat compile",
     "pretty": "prettier --write \"./**/*.{js,jsx,json}\""
